#!@PYTHON@
#
#  plroute - Plot the destruction/formation routes computed by
#  astrochem for a given specie
#
<<<<<<< HEAD
#  Copyright (c) 2006-2013 Sebastien Maret
#
=======
#  Copyright (c) 2006-2014 Sebastien Maret
# 
>>>>>>> 45e7276d
#  This file is part of Astrochem.
#
#  Astrochem is free software: you can redistribute it and/or modify
#  it under the terms of the GNU General Public License as published
#  by the Free Software Foundation, either version 3 of the License,
#  or (at your option) any later version.
#
#  Astrochem is distributed in the hope that it will be useful, but
#  WITHOUT ANY WARRANTY; without even the implied warranty of
#  MERCHANTABILITY or FITNESS FOR A PARTICULAR PURPOSE.  See the GNU
#  General Public License for more details.
#
#  You should have received a copy of the GNU General Public License
#  along with Astrochem.  If not, see <http://www.gnu.org/licenses/>.

import sys
sys.path.append("@pythondir@")
import os.path
import getopt
import biggles
from numpy import *
from libastrochem import network, readrout, _totex_species

PACKAGE_VERSION = "@PACKAGE_VERSION@"
PACKAGE_BUGREPORT = "@PACKAGE_BUGREPORT@"

def usage():
    """
    Display usage.

    """

    print """Usage: plroute [options] file

Plot formation/destruction rates vs. time

Options:
   -h, --help               Display this help
   -V, --version            Display plroute version information
   -o, --output             Create a postscript file

   -s, --shell=index        Set the shell index. Default is 0.
   -x, --xrange=xmin,xmax   Set the x axis range
   -y, --yrange=ymin,ymax   Set the y axis range
   -c, --chmfile=file       Specify chemical network file
   -p, --percent            Print the relative contribution of each route

See the plroute(1) man page for more information"""
    print "Report bugs to <%s>." % PACKAGE_BUGREPORT

def version():
    """
    Display version number.

    """

    print "This is plroute, version %s" % PACKAGE_VERSION
    print """Copyright (c) 2006-2014 Sebastien Maret

This is free software. You may redistribute copies of it under the terms
of the GNU General Public License. There is NO WARRANTY, to the extent
permitted by law."""

def curveblank(xvalues, yvalues, blanking = 0, linecolor = "black",
               linetype = "solid"):
    """
    Return a list of curves of yvalues vs. xvalues with blank values

    This function returns a list of curves of yvalues vs. xvalues
    ignoring blanked values. For example, if xvalues = [1,2,3,4,5] and
    yvalues = [1,2,0,3,4], it will return a list of two curves
    corresponding to the xvalues [1,2] and [3,4], respectively. These
    curves can be added to a plot object, so the two closest non
    blanked value from a blank values (2 and 3 in this example) are
    not connected.

    Arguments:
       xvalues:     sequence of x values
       yvalues:     sequence of y values
       blanking:    blanking value for y (default 0)
       linecolor:   curve color (default "black")
       linetype:    curve type (default "solid")

    """

    x = []
    y = []
    c = []
    for xi, yi in zip(xvalues, yvalues):
        if yi != blanking:
            x.append(xi)
            y.append(yi)
        else:
            if len(x) >= 2:
                c.append(biggles.Curve(x, y, linecolor = linecolor,
                                       linetype = linetype, linewidth = 2))
            x = []
            y = []
    if len(x) >= 2:
        c.append(biggles.Curve(x, y, linecolor = linecolor,
                               linetype = linetype, linewidth = 2))

    return c

def main():
    """
    Main program for plroute

    """

    # Parse options and arguments
    try:
	opts, args = getopt.getopt(sys.argv[1:], "hVo:s:x:y:c:p",
				   ["help", "version", "output=",
                                    "shell=", "xrange=", "yrange=",
                                    "chmfile=", "percent"])
    except getopt.GetoptError:
	usage()
	sys.exit(1)

    output = None
    s =  0
    xrange = None
    yrange = None
    chmfile = None
    percent = False

    for opt, arg in opts:
	if opt in ("-h", "--help") :
	    usage()
	    sys.exit()
	if opt in ("-V", "--version") :
	    version()
	    sys.exit()
	if opt in ("-o", "--output"):
	    output = arg
	if opt in ("-s", "--shell"):
            try:
                s = int(arg)
            except:
                sys.stderr.write("plroute: error: invalid shell index.\n")
                sys.exit(1)
        if opt in ("-x", "--xrange"):
            try:
                xrange = [float(arg.split(",")[0]), float(arg.split(",")[1])]
            except:
                sys.stderr.write("plroute: error: invalid x axis range.\n")
                sys.exit(1)
        if opt in ("-y", "--yrange"):
            try:
                yrange = [float(arg.split(",")[0]), float(arg.split(",")[1])]
            except:
                sys.stderr.write("plroute: error: invalid y axis range.\n")
                sys.exit(1)
        if opt in ("-c", "--chmfile"):
            chmfile = arg
        if opt in ("-p", "--percent"):
            percent = True

    if len(args) == 0:
	usage()
	sys.exit(1)

    # Ignore commands, for backward compatibility
    if args[0] == "time":
        sys.stderr.write("plabun: warning: time command is deprecated, ignoring it.\n")
        args = args[1:]
        if len(args) != 1:
            usage()
            sys.exit(1)

    filename = args[0]

    biggles.configure( 'screen', 'width', 1200 )
    biggles.configure( 'screen', 'height', 600 )
    biggles.configure('postscript', 'width', '15.0in')
    biggles.configure('postscript', 'height', '7.5in')

    # Get species name from the filename
    spec = os.path.splitext(os.path.basename(filename))[0]

    t = biggles.Table(1,2)
    p1 = biggles.FramedPlot()
    p2 = biggles.FramedPlot()
    p1.title = "$Main " + _totex_species(spec) + " formation routes$"
    p2.title = "$Main " + _totex_species(spec) + " destruction routes$"
    p1.ytitle = "$Formation rate (cm^{-3} s^{-1})$"
    p2.ytitle = "$Destruction rate (cm^{-3} s^{-1})$"
    p1.ylog = p2.ylog = 1
    if xrange:
	p1.xrange = p2.xrange = xrange
    if yrange:
	p1.yrange = p2.yrange = yrange
    curves_f = []
    curves_d = []

    # Stack for line colors
    linecolor_stack = ["red", "blue", "green", "yellow", "orange", "cyan"]

    # Plot formation/destruction rates as a function of time or shell
    # number for the main formation/destruction routes

    try:
        time, shell, formation_reac, formation_rate, destruction_reac, \
            destruction_rate = readrout(filename)
    except IOError:
        sys.stderr.write("plroute: error: can't open %s.\n" % filename)
        sys.exit(1)
    except ValueError:
        sys.stderr.write("plroute: error: can't read %s.\n" % filename)
        sys.exit(1)

    p1.xtitle = p2.xtitle = "Time (yr)"
    p1.xlog = p2.xlog = 1

    # Check that the shell index is valid
    try:
        temp = formation_reac[s, 0, 0]
    except IndexError:
        sys.stderr.write("plroute: error: shell index is out of bounds.\n")
        sys.exit(1)

    # Create arrays containing the destruction/formation routes at
    # each time step and in each shell

    f_reac = unique(formation_reac[s, :, :])
    d_reac = unique(destruction_reac[s, :, :])
    f_reac = f_reac[f_reac.nonzero()]
    d_reac = d_reac[d_reac.nonzero()]
    f_rate = zeros(len(f_reac) * len(time), dtype=float)
    d_rate = zeros(len(d_reac) * len(time), dtype=float)
    f_rate = f_rate.reshape(len(f_reac), len(time))
    d_rate = d_rate.reshape(len(d_reac), len(time))

    for i in range(len(time)):
        for j in range(len(f_reac)):
            index = where(formation_reac[s, i, :] == f_reac[j])[0]
            if len(index) > 0:
                f_rate[j, i] = formation_rate[s, i, index[0]]
            else:
                f_rate[j, i] = 0.
        for j in range(len(d_reac)):
            index = where(destruction_reac[s, i, :] == d_reac[j])[0]
            if len(index) > 0:
                d_rate[j, i] = destruction_rate[s, i, index[0]]
            else:
                d_rate[j, i] = 0.

    # Find the most important formation/destruction routes. For
    # this we compute the integral of the formation/destruction
    # rates for each formation/destruction over the time interval.

    int_f_rate = zeros(len(f_reac), dtype=float)
    int_d_rate = zeros(len(d_reac), dtype=float)

    dtime = time[1:-1] - time[0:-2]

    for j in range(len(f_reac)):
        if (f_rate[j] == 0).all(): continue
        int_f_rate[j] = sum(f_rate[j, 1:-1] * dtime)
    for j in range(len(d_reac)):
#        if (d_rate[j] == 0).all(): continue
        int_d_rate[j] = sum(-d_rate[j, 1:-1] * dtime)

    if percent:
        int_f_rate_percent = int_f_rate / sum(int_f_rate) * 100.
        int_d_rate_percent = int_d_rate / sum(int_d_rate) * 100.

    index_f = int_f_rate.argsort()[::-1]
    index_d = int_d_rate.argsort()[::-1]

    # FixMe: drop values containing only zeros

    # Find the reaction corresponding to the reaction numbers

    if chmfile:
        try:
            f = open(chmfile)
            net = network.fromfile(f, fileformat = "chm")
            f.close()
        except:
            sys.stderr.write("plroute: error: can't read %s.\n" % chmfile)
            sys.exit(1)
        try:
            f_reaction, d_reaction = [], []
            for r in f_reac:
                f_reaction.append(net.getreact(r).totex())
            for r in d_reac:
                d_reaction.append(net.getreact(r).totex())
        except ValueError:
            sys.stderr.write("plroute: error: can't find reaction %i in %s.\n" \
                                 % (r, chmfile))
            sys.exit(1)

    # Plot them, ignoring blanked values

    for j in index_f[0:6]:
        linecolor = linecolor_stack.pop(0)
        linecolor_stack.append(linecolor)

        c = curveblank(time, f_rate[j, :], linecolor = linecolor)
        if chmfile:
            c[0].label = f_reaction[j]
        else:
            c[0].label = "%i" % f_reac[j]
        if percent:
            c[0].label += " (%.0f" % int_f_rate_percent[j] + "%)"
        curves_f.append(c[0])
        for ci in c:
            p1.add(ci)

    for j in index_d[0:6]:
        linecolor = linecolor_stack.pop(0)
        c = curveblank(time, -d_rate[j, :], linecolor = linecolor)
        if chmfile:
            c[0].label = d_reaction[j]
        else:
            c[0].label = "%i" % d_reac[j]
        if percent:
            c[0].label += " (%.0f" % int_d_rate_percent[j] + "%)"
        curves_d.append(c[0])
        for ci in c:
            p2.add(ci)

    # Plot the total formation and destruction rates

    c = curveblank(time, sum(f_rate, axis = 0), linetype = "dotted")
    c[0].label = "Total"
    curves_f.append(c[0])
    for ci in c:
        p1.add(ci)

    c = curveblank(time, sum(-d_rate, axis = 0), linetype = "dotted")
    c[0].label = "Total"
    curves_d.append(c[0])
    for ci in c:
        p2.add(ci)

    # Draw the plot key
    if chmfile:
        xkey, ykey = .25, .4
    else:
        xkey, ykey = .65, .4
    p1.add(biggles.PlotKey(xkey, ykey, curves_f))
    p2.add(biggles.PlotKey(xkey, ykey, curves_d))

    t[0,0] = p1
    t[0,1] = p2

    if output:
	t.write_eps(output)
    else:
        t.show()

main()<|MERGE_RESOLUTION|>--- conflicted
+++ resolved
@@ -3,13 +3,8 @@
 #  plroute - Plot the destruction/formation routes computed by
 #  astrochem for a given specie
 #
-<<<<<<< HEAD
-#  Copyright (c) 2006-2013 Sebastien Maret
-#
-=======
 #  Copyright (c) 2006-2014 Sebastien Maret
 # 
->>>>>>> 45e7276d
 #  This file is part of Astrochem.
 #
 #  Astrochem is free software: you can redistribute it and/or modify
