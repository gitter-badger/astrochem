/* 
   Astrochem - compute the abundances of chemical species in the
   interstellar medium as as function of time.

   Copyright (c) 2006-2011 Sebastien Maret

   This program is free software: you can redistribute it and/or modify
   it under the terms of the GNU General Public License as published by
   the Free Software Foundation, either version 3 of the License, or
   (at your option) any later version.

   This program is distributed in the hope that it will be useful,
   but WITHOUT ANY WARRANTY; without even the implied warranty of
   MERCHANTABILITY or FITNESS FOR A PARTICULAR PURPOSE.  See the
   GNU General Public License for more details.

   You should have received a copy of the GNU General Public License
   along with this program.  If not, see <http://www.gnu.org/licenses/>.
*/

#ifdef HAVE_CONFIG_H
#include <config.h>
#endif

#include <stdio.h>
#include <stdlib.h>
#include <getopt.h>
#include <math.h>

#ifdef HAVE_OPENMP
#include <omp.h>
#endif

#include "astrochem.h"

char chem_file[MAX_LINE];
char source_file[MAX_LINE];
char suffix[MAX_LINE];

double chi;
double cosmic;
double grain_size;
double grain_abundance;
double ti;
double tf;
double abs_err;
double rel_err;
struct abund initial_abundances[MAX_INITIAL_ABUNDANCES];
int n_initial_abundances;
char *output_species[MAX_OUTPUT_ABUNDANCES];
int n_output_species;
int time_steps;
int trace_routes;

int n_shells;
int shell[MAX_SHELLS];
double av[MAX_SHELLS];
double nh[MAX_SHELLS];
double tgas[MAX_SHELLS];
double tdust[MAX_SHELLS];
int shell_index;

struct react reactions[MAX_REACTIONS];
char *species[MAX_SPECIES];
int n_reactions;
int n_species;

double abundances[MAX_SHELLS][MAX_TIME_STEPS][MAX_OUTPUT_ABUNDANCES];
struct rout routes[MAX_SHELLS][MAX_TIME_STEPS][MAX_OUTPUT_ABUNDANCES][N_OUTPUT_ROUTES];
double tim[MAX_TIME_STEPS];

void usage (void);
void version (void);

int
main (int argc, char *argv[])
{  
  int verbose = 1;
  char *input_file;

  /* Parse options and command line arguments. Diplay help 
     message if no (or more than one) argument is given. */

  {
    char opt;
  
    static struct option longopts[] = {
      {"help",    no_argument, NULL, 'h'},
      {"version", no_argument, NULL, 'V'},
      {"verbose", no_argument, NULL, 'v'},
      {"quiet",   no_argument, NULL, 'q'},
      {0, 0, 0, 0}
    };
    
    while ((opt = getopt_long(argc, argv, "hVvq", longopts, NULL)) != -1)
      {
	switch (opt)
	  {
	  case 'h':
	    usage ();
	    exit (0);
	    break;
	  case 'V':
	    version ();
	    exit (0);
	    break;
	  case 'v':
	    verbose = 2;
	    break;
	  case 'q':
	    verbose = 0;
	    break;
	  default:
	    usage ();
	    exit (1);
	  }
      };
    argc -= optind;
    argv += optind;
    if (argc != 1) 
      {
	usage ();
	exit (1);
      }
    input_file = argv[0];
  }
    
  /* Read the input file */

  read_input (input_file, chem_file, source_file, &chi, &cosmic,
	      &grain_size, &grain_abundance, &ti, &tf, &abs_err, &rel_err,
	      initial_abundances, &n_initial_abundances,
	      output_species, &n_output_species, &time_steps,
	      &trace_routes, suffix, verbose);
  
  /* Read the source model file */

  read_source (source_file, shell, &n_shells, av, nh,
	       tgas, tdust, verbose);

  /* Read the chemical network file */

  read_network (chem_file, reactions, &n_reactions, 
		species, &n_species, verbose);

  /* Check that the initial_abundance and output_species structure do
     not contain any specie that is not in the network. */

  check_species (initial_abundances, n_initial_abundances,
		 output_species, n_output_species, species, 
		 n_species);

  /* Build the vector of time */

  {
    int i;
    
    for (i = 0; i < time_steps; i++)
      {
	if (i < MAX_TIME_STEPS)
	    tim[i] = pow (10., log10 (ti) + i * (log10 (tf) - log10(ti)) 
			   / (time_steps - 1));
	else
	  {
	    fprintf (stderr, "astrochem: error: the number of time" 
		     "steps in %s exceed %i.\n", input_file, MAX_TIME_STEPS);
	    exit (1);
	  }
      }
  }

  /* Solve the ODE system for each shell. */

#ifdef HAVE_OPENMP  
#pragma omp parallel shared (abundances) private (shell_index)
#endif

  {

#ifdef HAVE_OPENMP
#pragma omp for schedule (dynamic, 1) nowait
#endif

    for (shell_index = 0; shell_index < n_shells; shell_index++)
      {
	if (verbose >= 1)
	  fprintf (stdout, "Computing abundances in shell %d...\n", shell_index);
<<<<<<< HEAD

	solve (chi, cosmic, grain_size,
	       abs_err, rel_err, initial_abundances,
	       n_initial_abundances, output_species,
	       n_output_species, av[shell_index],
	       nh[shell_index], tgas[shell_index],
	       tdust[shell_index], reactions, n_reactions,
	       species, n_species, shell_index, tim,
	       time_steps, abundances, trace_routes,
	       routes, verbose);

=======
	if (solve (chi, cosmic, grain_size, grain_abundance,
		   abs_err, rel_err, initial_abundances,
		   n_initial_abundances, output_species,
		   n_output_species, av[shell_index],
		   nh[shell_index], tgas[shell_index],
		   tdust[shell_index], reactions, n_reactions,
		   species, n_species, shell_index, tim,
		   time_steps, abundances, trace_routes,
		   routes, verbose) == 1)
	  {
	    /* FixMe: jumps are not allowed in openmp loops.
	       Interruption encountered */
	    /*if (verbose >= 1)
	      fprintf (stdout, "Error encountered in shell %d.\n", shell_index);
	      break; */
	  }
>>>>>>> c75c1e26
	if (verbose >= 1)
	  fprintf (stdout, "Done with shell %d.\n", shell_index);
      }
  }

  /* Write the abundances in output files */

  output (n_shells, tim, time_steps, output_species, n_output_species,
	  abundances, species, n_species, trace_routes, routes, suffix,
	  verbose);

  exit (0);
}

/*
  Display help message.
*/

void
usage (void)
{
  fprintf (stdout, "Usage: astrochem [option...] [file]\n\n");
  fprintf (stdout, "Options:\n");
  fprintf (stdout, "   -h, --help         Display this help\n");
  fprintf (stdout, "   -V, --version      Print program version\n");
  fprintf (stdout, "   -v, --verbose      Verbose mode\n");
  fprintf (stdout, "   -q, --quiet        Suppress all messages\n");
  fprintf (stdout, "\n");
  fprintf (stdout, "See the astrochem(1) manual page for more information.\n");
  fprintf (stdout, "Report bugs to <%s>.\n", PACKAGE_BUGREPORT);
}

/*
  Display version.
*/

void
version (void)
{
  fprintf (stdout, "This is astrochem, version %s\n", VERSION);
  fprintf (stdout, "Copyright (c) 2006-2011 Sebastien Maret\n");
  fprintf (stdout, "\n");
  fprintf (stdout, "This is free software. You may redistribute copies of it under the terms\n");
  fprintf (stdout, "of the GNU General Public License. There is NO WARRANTY, to the extent\n");
  fprintf (stdout, "permitted by law.\n");
}<|MERGE_RESOLUTION|>--- conflicted
+++ resolved
@@ -185,9 +185,8 @@
       {
 	if (verbose >= 1)
 	  fprintf (stdout, "Computing abundances in shell %d...\n", shell_index);
-<<<<<<< HEAD
-
-	solve (chi, cosmic, grain_size,
+
+	  solve (chi, cosmic, grain_size, grain_abundance,
 	       abs_err, rel_err, initial_abundances,
 	       n_initial_abundances, output_species,
 	       n_output_species, av[shell_index],
@@ -197,24 +196,6 @@
 	       time_steps, abundances, trace_routes,
 	       routes, verbose);
 
-=======
-	if (solve (chi, cosmic, grain_size, grain_abundance,
-		   abs_err, rel_err, initial_abundances,
-		   n_initial_abundances, output_species,
-		   n_output_species, av[shell_index],
-		   nh[shell_index], tgas[shell_index],
-		   tdust[shell_index], reactions, n_reactions,
-		   species, n_species, shell_index, tim,
-		   time_steps, abundances, trace_routes,
-		   routes, verbose) == 1)
-	  {
-	    /* FixMe: jumps are not allowed in openmp loops.
-	       Interruption encountered */
-	    /*if (verbose >= 1)
-	      fprintf (stdout, "Error encountered in shell %d.\n", shell_index);
-	      break; */
-	  }
->>>>>>> c75c1e26
 	if (verbose >= 1)
 	  fprintf (stdout, "Done with shell %d.\n", shell_index);
       }
