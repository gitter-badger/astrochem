/*
   Astrochem - compute the abundances of chemical species in the
   interstellar medium as as function of time.

   Copyright (c) 2006-2014 Sebastien Maret

   This program is free software: you can redistribute it and/or modify
   it under the terms of the GNU General Public License as published by
   the Free Software Foundation, either version 3 of the License, or
   (at your option) any later version.

   This program is distributed in the hope that it will be useful,
   but WITHOUT ANY WARRANTY; without even the implied warranty of
   MERCHANTABILITY or FITNESS FOR A PARTICULAR PURPOSE.  See the
   GNU General Public License for more details.

   You should have received a copy of the GNU General Public License
   along with this program.  If not, see <http://www.gnu.org/licenses/>.
   */

/**
 * @file astrochem.c
 * @author Sebastion Maret
 * @date 28 August 2014
 * @brief File containing main function of astrochem program, 
 * wich compute abundances and route for a specific chemical network and model
 */


#ifdef HAVE_CONFIG_H
#include <config.h>
#endif

#include <stdio.h>
#include <stdlib.h>
#include <getopt.h>
#include <mpi.h>

#ifdef HAVE_OPENMP
#include <omp.h>
#endif

#include "libastrochem.h"


void usage (void);
void version (void);

/**
 * @brief main function of astrochem program
 * @param argc number of arguments
 * @param argv arguments
 */
int
main (int argc, char *argv[])
{
  int cell_index;
#ifdef WITH_MPI

<<<<<<< HEAD
  int numprocs, rank, namelen;
  char processor_name[MPI_MAX_PROCESSOR_NAME];

  MPI_Init (&argc, &argv);
  MPI_Comm_size (MPI_COMM_WORLD, &numprocs);
  MPI_Comm_rank (MPI_COMM_WORLD, &rank);
  MPI_Get_processor_name (processor_name, &namelen);
  int nb_worker = numprocs - MPI_FIRST_WORKER;
  if (nb_worker < 1)
    {
      fprintf (stderr,
               "astrochem: %s:%d: There must be at least one worker\n",
               __FILE__, __LINE__);
      exit (1);
    }
  int tag = 1;
  MPI_Status status;

  if (rank == MPI_MASTER_RANK)
    {
#endif
      inp_t input_params;
      mdl_t source_mdl;
      net_t network;
      res_t results;
      int verbose = 1;
      char *input_file;

      /* Parse options and command line arguments. Diplay help 
         message if no (or more than one) argument is given. */

      int opt;

      static struct option longopts[] = {
        {"help", no_argument, NULL, 'h'},
        {"version", no_argument, NULL, 'V'},
        {"verbose", no_argument, NULL, 'v'},
        {"quiet", no_argument, NULL, 'q'},
        {0, 0, 0, 0}
      };
=======
  int verbose = 1;
  char *input_file;

  /* Parse options and command line arguments. Diplay help
     message if no (or more than one) argument is given. */

    {
      int opt;

      static struct option longopts[] = {
          {"help", no_argument, NULL, 'h'},
          {"version", no_argument, NULL, 'V'},
          {"verbose", no_argument, NULL, 'v'},
          {"quiet", no_argument, NULL, 'q'},
          {0, 0, 0, 0}
      };

      while ((opt = getopt_long (argc, argv, "hVvq", longopts, NULL)) != -1)
        {
          switch (opt)
            {
            case 'h':
              usage ();
              exit (0);
              break;
            case 'V':
              version ();
              exit (0);
              break;
            case 'v':
              verbose = 2;
              break;
            case 'q':
              verbose = 0;
              break;
            default:
              usage ();
              exit (1);
            }
        };
      argc -= optind;
      argv += optind;
      if (argc != 1)
        {
          usage ();
          exit (1);
        }
      input_file = argv[0];
    }
>>>>>>> 48291458

      while ((opt = getopt_long (argc, argv, "hVvq", longopts, NULL)) != -1)
        {
          switch (opt)
            {
            case 'h':
              usage ();
              exit (0);
              break;
            case 'V':
              version ();
              exit (0);
              break;
            case 'v':
              verbose = 2;
              break;
            case 'q':
              verbose = 0;
              break;
            default:
              usage ();
              exit (1);
            }
        };
      argc -= optind;
      argv += optind;
      if (argc != 1)
        {
          usage ();
          exit (1);
        }
      input_file = argv[0];

      /* Read the input file just to get file names */
      read_input_file_names (input_file, &input_params.files, verbose);

      /* Read the chemical network file */
      read_network (input_params.files.chem_file, &network, verbose);

      /* Read the input file */
      read_input (input_file, &input_params, &network, verbose);

      /* Read the source model file */
      read_source (input_params.files.source_file, &source_mdl, &input_params,
                   verbose);

      /* Allocate results */
      alloc_results (&results, input_params.output.time_steps,
                     source_mdl.n_cells,
                     input_params.output.n_output_species);
#ifdef WITH_MPI
      //Sending data
      int n_work;
      int cnt;
      for (cnt = 0; cnt < nb_worker; cnt++)
        {
          n_work = cnt + MPI_FIRST_WORKER;

          //Send all structures and array pointed by structures to each worker
          MPI_Send (&input_params, sizeof (inp_t), MPI_BYTE, n_work, tag,
                    MPI_COMM_WORLD);
          MPI_Send (input_params.abundances.initial_abundances,
                    input_params.abundances.n_initial_abundances *
                    sizeof (abund_t), MPI_BYTE, n_work, tag, MPI_COMM_WORLD);
          MPI_Send (input_params.output.output_species_idx,
                    input_params.output.n_output_species * sizeof (int),
                    MPI_BYTE, n_work, tag, MPI_COMM_WORLD);
          MPI_Send (&network, sizeof (net_t), MPI_BYTE, n_work, tag,
                    MPI_COMM_WORLD);
          MPI_Send (network.species_names,
                    network.n_alloc_species * sizeof (species_name_t),
                    MPI_BYTE, n_work, tag, MPI_COMM_WORLD);
          MPI_Send (network.reactions, network.n_reactions * sizeof (react_t),
                    MPI_BYTE, n_work, tag, MPI_COMM_WORLD);
          MPI_Send (&source_mdl.ts.n_time_steps, 1, MPI_INT, n_work, tag,
                    MPI_COMM_WORLD);
          MPI_Send (source_mdl.ts.time_steps, source_mdl.ts.n_time_steps,
                    MPI_DOUBLE, n_work, tag, MPI_COMM_WORLD);
          MPI_Send (&source_mdl.mode, sizeof (SOURCE_MODE), MPI_BYTE, n_work,
                    tag, MPI_COMM_WORLD);
        }

      int current_cell = 0;
      int idx_array[input_params.mpi_grain];
      char tmp_msg;
      int i, n_cell, stopped_worker = 0;
      //MPI Master Loop
      while (stopped_worker < nb_worker)
        {
          //Wait for worker
          MPI_Recv (&tmp_msg, 1, MPI_CHAR, MPI_ANY_SOURCE, MPI_ANY_TAG,
                    MPI_COMM_WORLD, &status);
          // a worker is ready
          if (tmp_msg == 'R')
            {
              // no more cell to send
              if (current_cell == source_mdl.n_cells)
                {
                  //stop worker
                  tmp_msg = 'S';
                  MPI_Send (&tmp_msg, 1, MPI_CHAR, status.MPI_SOURCE, tag,
                            MPI_COMM_WORLD);
                  stopped_worker++;
                }
              //still got cell to send
              else
                {
                  tmp_msg = 'W';
                  //Inform worker that master gonna send cells
                  MPI_Send (&tmp_msg, 1, MPI_CHAR, status.MPI_SOURCE, tag,
                            MPI_COMM_WORLD);
                  //Prepare cells
                  n_cell = 0;
                  for (i = 0; i < input_params.mpi_grain; i++)
                    {
                      if (current_cell == source_mdl.n_cells)
                        {
                          idx_array[i] = -1;
                        }
                      else
                        {
                          idx_array[i] = current_cell;
                          current_cell++;
                          n_cell++;
                        }
                    }
                  if (verbose >= 1)
                    {
                      printf ("Sending %i to %i cell to worker %i\n",
                              idx_array[0], idx_array[input_params.mpi_grain - 1],
                              status.MPI_SOURCE);
                    }
                  //Send cell idxs
                  MPI_Send (idx_array, input_params.mpi_grain, MPI_INT,
                            status.MPI_SOURCE, tag, MPI_COMM_WORLD);
                  //Send cell data
                  MPI_Send (source_mdl.cell[idx_array[0]].nh,
                            sizeof (double) * source_mdl.ts.n_time_steps * 4 *
                            n_cell, MPI_BYTE, status.MPI_SOURCE, tag,
                            MPI_COMM_WORLD);
                }
            }
          //A worker got results
          else
            {
              n_work = status.MPI_SOURCE;
              //Receive cell idxs
              MPI_Recv (idx_array, input_params.mpi_grain, MPI_INT, n_work, MPI_ANY_TAG,
                        MPI_COMM_WORLD, &status);
              //Check cell idxs
              int n_cell = 0;
              for (i = 0; i < input_params.mpi_grain; i++)
                {
                  if (idx_array[i] != -1)
                    {
                      n_cell++;
                      if (i > 0 && idx_array[i] != idx_array[i - 1] + 1)
                        {
                          fprintf (stderr,
                                   "astrochem: %s:%d: index received are not consecutive\n",
                                   __FILE__, __LINE__);
                          exit (1);
                        }
                    }
                }
              //Receive results
              MPI_Recv (&results.abundances[get_abundance_idx
                                            (&results, idx_array[0], 0, 0)],
                        n_cell * results.n_time_steps *
                        results.n_output_abundances, MPI_DOUBLE, n_work,
                        MPI_ANY_TAG, MPI_COMM_WORLD, &status);
              MPI_Recv (&results.routes[get_route_idx
                                        (&results, idx_array[0], 0, 0, 0)],
                        N_OUTPUT_ROUTES * n_cell * results.n_time_steps *
                        results.n_output_abundances * sizeof (rout_t),
                        MPI_BYTE, n_work, tag, MPI_COMM_WORLD, &status);
            }
        }

      // Write ouput
      output (source_mdl.n_cells, &input_params, &source_mdl, &network,
              &results, verbose);
      free_input (&input_params);
      free_mdl (&source_mdl);
      free_network (&network);
      free_results (&results);
    }
  else                          // Worker
    {
      inp_t input;
      net_t network;
      res_t results;
      SOURCE_MODE mode;

      //Receive all structures and pointed array

      //Input
      MPI_Recv (&input, sizeof (inp_t), MPI_BYTE, MPI_MASTER_RANK, tag,
                MPI_COMM_WORLD, &status);
      //Allocate input arrays before reception
      alloc_input (&input, input.abundances.n_initial_abundances,
                   input.output.n_output_species);
      MPI_Recv (input.abundances.initial_abundances,
                input.abundances.n_initial_abundances * sizeof (abund_t),
                MPI_BYTE, MPI_MASTER_RANK, tag, MPI_COMM_WORLD, &status);
      MPI_Recv (input.output.output_species_idx,
                input.output.n_output_species * sizeof (int), MPI_BYTE,
                MPI_MASTER_RANK, tag, MPI_COMM_WORLD, &status);

      //Network
      MPI_Recv (&network, sizeof (net_t), MPI_BYTE, MPI_MASTER_RANK, tag,
                MPI_COMM_WORLD, &status);
      //Allocate network arrays before reception
      alloc_network (&network, network.n_alloc_species, network.n_reactions);
      MPI_Recv (network.species_names,
                network.n_alloc_species * sizeof (species_name_t), MPI_BYTE,
                MPI_MASTER_RANK, tag, MPI_COMM_WORLD, &status);
      MPI_Recv (network.reactions, network.n_reactions * sizeof (react_t),
                MPI_BYTE, MPI_MASTER_RANK, tag, MPI_COMM_WORLD, &status);

      //Time steps
      time_steps_t ts;
      MPI_Recv (&ts.n_time_steps, 1, MPI_INT, MPI_MASTER_RANK, tag,
                MPI_COMM_WORLD, &status);
      //Allocate time steps before reception
      if ((ts.time_steps =
           malloc (sizeof (double) * ts.n_time_steps)) == NULL)
        {
          fprintf (stderr, "astrochem: %s:%d: array allocation failed.\n",
                   __FILE__, __LINE__);
          exit (1);
        }
      MPI_Recv (ts.time_steps, ts.n_time_steps, MPI_DOUBLE, MPI_MASTER_RANK,
                tag, MPI_COMM_WORLD, &status);

      //source mode
      MPI_Recv (&mode, sizeof (SOURCE_MODE), MPI_BYTE, MPI_MASTER_RANK, tag,
                MPI_COMM_WORLD, &status);

      /*Allocate a standard memory aligned block of cells 
         See alloc_source comments for memory aligned allocation explanation */
      cell_block_t block;
      double *data;
      if ((block.cell_idxs = malloc (input.mpi_grain * sizeof (int))) == NULL)
        {
          fprintf (stderr, "astrochem: %s:%d: array allocation failed.\n",
                   __FILE__, __LINE__);
          exit (1);
        }
      if ((data =
           malloc (4 * input.mpi_grain * ts.n_time_steps * sizeof (double))) ==
          NULL)
        {
          fprintf (stderr, "astrochem: %s:%d: array allocation failed.\n",
                   __FILE__, __LINE__);
          exit (1);
        }
      if ((block.cells = malloc (sizeof (cell_t) * input.mpi_grain)) == NULL)
        {
          fprintf (stderr, "astrochem: %s:%d: array allocation failed.\n",
                   __FILE__, __LINE__);
          exit (1);
        }
      int i;
      for (i = 0; i < input.mpi_grain; i++)
        {
          block.cells[i].nh = &(data[4 * i * ts.n_time_steps]);
          block.cells[i].av = &(data[(4 * i + 1) * ts.n_time_steps]);
          block.cells[i].tgas = &(data[(4 * i + 2) * ts.n_time_steps]);
          block.cells[i].tdust = &(data[(4 * i + 3) * ts.n_time_steps]);
        }

      //Allocate standard results block
      alloc_results (&results, ts.n_time_steps, input.mpi_grain, input.output.n_output_species);    //Dynamic solve incorrect alloc

      int n_block = 0;
      while (1)                 //MPI Worker Loop
        {
          char msg = 'R';
          //Send Ready flag to master
          MPI_Send (&msg, 1, MPI_CHAR, MPI_MASTER_RANK, tag, MPI_COMM_WORLD);
          //Receive master response
          MPI_Recv (&msg, 1, MPI_CHAR, MPI_MASTER_RANK, MPI_ANY_TAG,
                    MPI_COMM_WORLD, &status);
          //No more work, need to stop
          if (msg == 'S')
            {
              break;
            }
          //Still got work, receive cell indexes
          MPI_Recv (block.cell_idxs, input.mpi_grain, MPI_INT, MPI_MASTER_RANK,
                    MPI_ANY_TAG, MPI_COMM_WORLD, &status);
          int n_cell = 0;
          for (i = 0; i < input.mpi_grain; i++)
            {
              if (block.cell_idxs[i] != -1)
                {
                  n_cell++;
                }
            }
          //Receive cells data
          MPI_Recv (block.cells[0].nh,
                    sizeof (double) * ts.n_time_steps * 4 * n_cell, MPI_BYTE,
                    MPI_MASTER_RANK, MPI_ANY_TAG, MPI_COMM_WORLD, &status);

#ifdef HAVE_OPENMP
#pragma omp parallel for schedule (dynamic, 1)
#endif
<<<<<<< HEAD
          // Solve the ODE system for each cell. 
          for (cell_index = 0; cell_index < n_cell; cell_index++)
            {
              if (block.cell_idxs[cell_index] != -1)
                {
                  solve (cell_index, &input, mode, &block.cells[cell_index],
                         &network, &ts, &results, 0);
                }
            }
          msg = 'F';
          // Send Finished flag to master
          MPI_Send (&msg, 1, MPI_CHAR, MPI_MASTER_RANK, tag, MPI_COMM_WORLD);
          //Send cells indexes to master
          MPI_Send (block.cell_idxs, input.mpi_grain, MPI_INT, MPI_MASTER_RANK,
                    tag, MPI_COMM_WORLD);
          //Send results to master
          MPI_Send (results.abundances,
                    n_cell * results.n_time_steps *
                    results.n_output_abundances, MPI_DOUBLE, MPI_MASTER_RANK,
                    tag, MPI_COMM_WORLD);
          MPI_Send (results.routes,
                    N_OUTPUT_ROUTES * n_cell * results.n_time_steps *
                    results.n_output_abundances * sizeof (rout_t), MPI_BYTE,
                    MPI_MASTER_RANK, tag, MPI_COMM_WORLD);
          n_block++;
        }
      //Freee strucutres
      free_results (&results);
      free (block.cells[0].nh);
      free (block.cells);
      free (block.cell_idxs);
      free (ts.time_steps);
      free_network (&network);
      free_input (&input);
    }
  MPI_Finalize ();
#else //WITH_MPI

      /* Solve the ODE system for each cell. */
#ifdef HAVE_OPENMP
#pragma omp parallel for schedule (dynamic, 1)
#endif
      for (cell_index = 0; cell_index < source_mdl.n_cells; cell_index++)
        {
          if (verbose >= 1)
            fprintf (stdout, "Computing abundances in cell %d...\n",
                     cell_index);
          solve (cell_index, &input_params, source_mdl.mode,
                 &source_mdl.cell[cell_index], &network, &source_mdl.ts,
                 &results, verbose);
          if (verbose >= 1)
            fprintf (stdout, "Done with cell %d.\n", cell_index);
        }

      /* Write the abundances in output files */
      output (source_mdl.n_cells, &input_params, &source_mdl, &network,
              &results, verbose);
      free_input (&input_params);
      free_mdl (&source_mdl);
      free_network (&network);
      free_results (&results);

#endif // WITH_MPI
      return (EXIT_SUCCESS);
    }
=======
  for (cell_index = 0; cell_index < source_mdl.n_cells; cell_index++)
    {
      if (verbose >= 1)
        fprintf (stdout, "Computing abundances in cell %d...\n",
                 cell_index);
      full_solve (cell_index, &input_params, source_mdl.mode,
                  &source_mdl.cell[cell_index], &network, &source_mdl.ts,
                  &results, verbose);
      if (verbose >= 1)
        fprintf (stdout, "Done with cell %d.\n", cell_index);
    }
  /* Write the abundances in output files */
  output (source_mdl.n_cells, &input_params, &source_mdl, &network, &results,
          verbose);
  free_input (&input_params);
  free_mdl (&source_mdl);
  free_network (&network);
  free_results (&results);
  return (EXIT_SUCCESS);
}
>>>>>>> 48291458

/**
 * @brief Display help message.
 */
void
usage (void)
{
  fprintf (stdout, "Usage: astrochem [option...] [file]\n\n");
  fprintf (stdout, "Options:\n");
  fprintf (stdout, "   -h, --help         Display this help\n");
  fprintf (stdout, "   -V, --version      Print program version\n");
  fprintf (stdout, "   -v, --verbose      Verbose mode\n");
  fprintf (stdout, "   -q, --quiet        Suppress all messages\n");
  fprintf (stdout, "\n");
  fprintf (stdout,
           "See the astrochem(1) manual page for more information.\n");
  fprintf (stdout, "Report bugs to <%s>.\n", PACKAGE_BUGREPORT);
}

/**
 * @brief Display version.
 */
void
version (void)
{
  fprintf (stdout, "This is astrochem, version %s\n", PACKAGE_VERSION);
#ifdef HAVE_OPENMP
  fprintf (stdout, "OpenMP support enabled, ");
#else
  fprintf (stdout, "OpenMP support disabled, ");
#endif
#ifdef USE_LAPACK
  fprintf (stdout, "LAPACK support enabled.\n");
#else
  fprintf (stdout, "LAPACK support disabled.\n");
#endif
  fprintf (stdout, "Copyright (c) 2006-2014 Sebastien Maret\n");
  fprintf (stdout, "\n");
  fprintf (stdout,
           "This is free software. You may redistribute copies of it under the terms\n");
  fprintf (stdout,
           "of the GNU General Public License. There is NO WARRANTY, to the extent\n");
  fprintf (stdout, "permitted by law.\n");
}<|MERGE_RESOLUTION|>--- conflicted
+++ resolved
@@ -1,8 +1,8 @@
-/*
+/* 
    Astrochem - compute the abundances of chemical species in the
    interstellar medium as as function of time.
 
-   Copyright (c) 2006-2014 Sebastien Maret
+   Copyright (c) 2006-2013 Sebastien Maret
 
    This program is free software: you can redistribute it and/or modify
    it under the terms of the GNU General Public License as published by
@@ -16,16 +16,7 @@
 
    You should have received a copy of the GNU General Public License
    along with this program.  If not, see <http://www.gnu.org/licenses/>.
-   */
-
-/**
- * @file astrochem.c
- * @author Sebastion Maret
- * @date 28 August 2014
- * @brief File containing main function of astrochem program, 
- * wich compute abundances and route for a specific chemical network and model
  */
-
 
 #ifdef HAVE_CONFIG_H
 #include <config.h>
@@ -40,25 +31,18 @@
 #include <omp.h>
 #endif
 
-#include "libastrochem.h"
-
+#include "astrochem.h"
 
 void usage (void);
 void version (void);
 
-/**
- * @brief main function of astrochem program
- * @param argc number of arguments
- * @param argv arguments
- */
 int
 main (int argc, char *argv[])
 {
   int cell_index;
 #ifdef WITH_MPI
-
-<<<<<<< HEAD
   int numprocs, rank, namelen;
+  int mpi_grain = MPI_GRAIN_DEFAULT;
   char processor_name[MPI_MAX_PROCESSOR_NAME];
 
   MPI_Init (&argc, &argv);
@@ -69,7 +53,7 @@
   if (nb_worker < 1)
     {
       fprintf (stderr,
-               "astrochem: %s:%d: There must be at least one worker\n",
+               "astrochem: %s:%d: There must be at least one worker, use mpirun\n",
                __FILE__, __LINE__);
       exit (1);
     }
@@ -83,6 +67,7 @@
       mdl_t source_mdl;
       net_t network;
       res_t results;
+
       int verbose = 1;
       char *input_file;
 
@@ -96,27 +81,13 @@
         {"version", no_argument, NULL, 'V'},
         {"verbose", no_argument, NULL, 'v'},
         {"quiet", no_argument, NULL, 'q'},
+#ifdef WITH_MPI
+        {"mpi_grain", required_argument, 0, 'm' },
+#endif
         {0, 0, 0, 0}
       };
-=======
-  int verbose = 1;
-  char *input_file;
-
-  /* Parse options and command line arguments. Diplay help
-     message if no (or more than one) argument is given. */
-
-    {
-      int opt;
-
-      static struct option longopts[] = {
-          {"help", no_argument, NULL, 'h'},
-          {"version", no_argument, NULL, 'V'},
-          {"verbose", no_argument, NULL, 'v'},
-          {"quiet", no_argument, NULL, 'q'},
-          {0, 0, 0, 0}
-      };
-
-      while ((opt = getopt_long (argc, argv, "hVvq", longopts, NULL)) != -1)
+
+      while ((opt = getopt_long (argc, argv, "hVvqm:", longopts, NULL)) != -1)
         {
           switch (opt)
             {
@@ -134,40 +105,11 @@
             case 'q':
               verbose = 0;
               break;
-            default:
-              usage ();
-              exit (1);
-            }
-        };
-      argc -= optind;
-      argv += optind;
-      if (argc != 1)
-        {
-          usage ();
-          exit (1);
-        }
-      input_file = argv[0];
-    }
->>>>>>> 48291458
-
-      while ((opt = getopt_long (argc, argv, "hVvq", longopts, NULL)) != -1)
-        {
-          switch (opt)
-            {
-            case 'h':
-              usage ();
-              exit (0);
+#ifdef WITH_MPI
+            case 'm':
+              mpi_grain = atoi( optarg );
               break;
-            case 'V':
-              version ();
-              exit (0);
-              break;
-            case 'v':
-              verbose = 2;
-              break;
-            case 'q':
-              verbose = 0;
-              break;
+#endif
             default:
               usage ();
               exit (1);
@@ -203,6 +145,19 @@
       //Sending data
       int n_work;
       int cnt;
+        
+      // Checking mpi_grain
+      if( mpi_grain <= 0 || mpi_grain >  source_mdl.n_cells )
+        {
+          if( verbose == 1 )
+            {
+              fprintf (stdout,
+                       "astrochem: %s:%d: mpi_grain %i invalid, setting to %i\n",
+                       __FILE__, __LINE__, mpi_grain, source_mdl.n_cells / nb_worker );
+            }
+          mpi_grain = source_mdl.n_cells / nb_worker;
+        }
+
       for (cnt = 0; cnt < nb_worker; cnt++)
         {
           n_work = cnt + MPI_FIRST_WORKER;
@@ -229,10 +184,11 @@
                     MPI_DOUBLE, n_work, tag, MPI_COMM_WORLD);
           MPI_Send (&source_mdl.mode, sizeof (SOURCE_MODE), MPI_BYTE, n_work,
                     tag, MPI_COMM_WORLD);
+          MPI_Send (&mpi_grain, 1, MPI_INT, n_work, tag, MPI_COMM_WORLD);
         }
 
       int current_cell = 0;
-      int idx_array[input_params.mpi_grain];
+      int idx_array[mpi_grain];
       char tmp_msg;
       int i, n_cell, stopped_worker = 0;
       //MPI Master Loop
@@ -262,7 +218,7 @@
                             MPI_COMM_WORLD);
                   //Prepare cells
                   n_cell = 0;
-                  for (i = 0; i < input_params.mpi_grain; i++)
+                  for (i = 0; i < mpi_grain; i++)
                     {
                       if (current_cell == source_mdl.n_cells)
                         {
@@ -278,11 +234,11 @@
                   if (verbose >= 1)
                     {
                       printf ("Sending %i to %i cell to worker %i\n",
-                              idx_array[0], idx_array[input_params.mpi_grain - 1],
+                              idx_array[0], idx_array[mpi_grain - 1],
                               status.MPI_SOURCE);
                     }
                   //Send cell idxs
-                  MPI_Send (idx_array, input_params.mpi_grain, MPI_INT,
+                  MPI_Send (idx_array, mpi_grain, MPI_INT,
                             status.MPI_SOURCE, tag, MPI_COMM_WORLD);
                   //Send cell data
                   MPI_Send (source_mdl.cell[idx_array[0]].nh,
@@ -296,11 +252,11 @@
             {
               n_work = status.MPI_SOURCE;
               //Receive cell idxs
-              MPI_Recv (idx_array, input_params.mpi_grain, MPI_INT, n_work, MPI_ANY_TAG,
+              MPI_Recv (idx_array, mpi_grain, MPI_INT, n_work, MPI_ANY_TAG,
                         MPI_COMM_WORLD, &status);
               //Check cell idxs
               int n_cell = 0;
-              for (i = 0; i < input_params.mpi_grain; i++)
+              for (i = 0; i < mpi_grain; i++)
                 {
                   if (idx_array[i] != -1)
                     {
@@ -388,32 +344,37 @@
       MPI_Recv (&mode, sizeof (SOURCE_MODE), MPI_BYTE, MPI_MASTER_RANK, tag,
                 MPI_COMM_WORLD, &status);
 
+      //mpi grain
+      MPI_Recv (&mpi_grain, 1, MPI_INT, MPI_MASTER_RANK, tag,
+                MPI_COMM_WORLD, &status);
+
+
       /*Allocate a standard memory aligned block of cells 
          See alloc_source comments for memory aligned allocation explanation */
       cell_block_t block;
       double *data;
-      if ((block.cell_idxs = malloc (input.mpi_grain * sizeof (int))) == NULL)
+      if ((block.cell_idxs = malloc (mpi_grain * sizeof (int))) == NULL)
         {
           fprintf (stderr, "astrochem: %s:%d: array allocation failed.\n",
                    __FILE__, __LINE__);
           exit (1);
         }
       if ((data =
-           malloc (4 * input.mpi_grain * ts.n_time_steps * sizeof (double))) ==
+           malloc (4 * mpi_grain * ts.n_time_steps * sizeof (double))) ==
           NULL)
         {
           fprintf (stderr, "astrochem: %s:%d: array allocation failed.\n",
                    __FILE__, __LINE__);
           exit (1);
         }
-      if ((block.cells = malloc (sizeof (cell_t) * input.mpi_grain)) == NULL)
+      if ((block.cells = malloc (sizeof (cell_t) * mpi_grain)) == NULL)
         {
           fprintf (stderr, "astrochem: %s:%d: array allocation failed.\n",
                    __FILE__, __LINE__);
           exit (1);
         }
       int i;
-      for (i = 0; i < input.mpi_grain; i++)
+      for (i = 0; i < mpi_grain; i++)
         {
           block.cells[i].nh = &(data[4 * i * ts.n_time_steps]);
           block.cells[i].av = &(data[(4 * i + 1) * ts.n_time_steps]);
@@ -422,7 +383,7 @@
         }
 
       //Allocate standard results block
-      alloc_results (&results, ts.n_time_steps, input.mpi_grain, input.output.n_output_species);    //Dynamic solve incorrect alloc
+      alloc_results (&results, ts.n_time_steps, mpi_grain, input.output.n_output_species);    //Dynamic solve incorrect alloc
 
       int n_block = 0;
       while (1)                 //MPI Worker Loop
@@ -439,10 +400,10 @@
               break;
             }
           //Still got work, receive cell indexes
-          MPI_Recv (block.cell_idxs, input.mpi_grain, MPI_INT, MPI_MASTER_RANK,
+          MPI_Recv (block.cell_idxs, mpi_grain, MPI_INT, MPI_MASTER_RANK,
                     MPI_ANY_TAG, MPI_COMM_WORLD, &status);
           int n_cell = 0;
-          for (i = 0; i < input.mpi_grain; i++)
+          for (i = 0; i < mpi_grain; i++)
             {
               if (block.cell_idxs[i] != -1)
                 {
@@ -457,13 +418,12 @@
 #ifdef HAVE_OPENMP
 #pragma omp parallel for schedule (dynamic, 1)
 #endif
-<<<<<<< HEAD
           // Solve the ODE system for each cell. 
           for (cell_index = 0; cell_index < n_cell; cell_index++)
             {
               if (block.cell_idxs[cell_index] != -1)
                 {
-                  solve (cell_index, &input, mode, &block.cells[cell_index],
+                  full_solve (cell_index, &input, mode, &block.cells[cell_index],
                          &network, &ts, &results, 0);
                 }
             }
@@ -471,7 +431,7 @@
           // Send Finished flag to master
           MPI_Send (&msg, 1, MPI_CHAR, MPI_MASTER_RANK, tag, MPI_COMM_WORLD);
           //Send cells indexes to master
-          MPI_Send (block.cell_idxs, input.mpi_grain, MPI_INT, MPI_MASTER_RANK,
+          MPI_Send (block.cell_idxs, mpi_grain, MPI_INT, MPI_MASTER_RANK,
                     tag, MPI_COMM_WORLD);
           //Send results to master
           MPI_Send (results.abundances,
@@ -484,7 +444,7 @@
                     MPI_MASTER_RANK, tag, MPI_COMM_WORLD);
           n_block++;
         }
-      //Freee strucutres
+      //Free structures
       free_results (&results);
       free (block.cells[0].nh);
       free (block.cells);
@@ -505,7 +465,7 @@
           if (verbose >= 1)
             fprintf (stdout, "Computing abundances in cell %d...\n",
                      cell_index);
-          solve (cell_index, &input_params, source_mdl.mode,
+            full_solve (cell_index, &input_params, source_mdl.mode,
                  &source_mdl.cell[cell_index], &network, &source_mdl.ts,
                  &results, verbose);
           if (verbose >= 1)
@@ -523,32 +483,11 @@
 #endif // WITH_MPI
       return (EXIT_SUCCESS);
     }
-=======
-  for (cell_index = 0; cell_index < source_mdl.n_cells; cell_index++)
-    {
-      if (verbose >= 1)
-        fprintf (stdout, "Computing abundances in cell %d...\n",
-                 cell_index);
-      full_solve (cell_index, &input_params, source_mdl.mode,
-                  &source_mdl.cell[cell_index], &network, &source_mdl.ts,
-                  &results, verbose);
-      if (verbose >= 1)
-        fprintf (stdout, "Done with cell %d.\n", cell_index);
-    }
-  /* Write the abundances in output files */
-  output (source_mdl.n_cells, &input_params, &source_mdl, &network, &results,
-          verbose);
-  free_input (&input_params);
-  free_mdl (&source_mdl);
-  free_network (&network);
-  free_results (&results);
-  return (EXIT_SUCCESS);
-}
->>>>>>> 48291458
-
-/**
- * @brief Display help message.
+
+/*
+   Display help message.
  */
+
 void
 usage (void)
 {
@@ -558,15 +497,19 @@
   fprintf (stdout, "   -V, --version      Print program version\n");
   fprintf (stdout, "   -v, --verbose      Verbose mode\n");
   fprintf (stdout, "   -q, --quiet        Suppress all messages\n");
+#ifdef WITH_MPI
+  fprintf (stdout, "   -m, --mpi_grain value    mpi grain to use\n");
+#endif
   fprintf (stdout, "\n");
   fprintf (stdout,
            "See the astrochem(1) manual page for more information.\n");
   fprintf (stdout, "Report bugs to <%s>.\n", PACKAGE_BUGREPORT);
 }
 
-/**
- * @brief Display version.
+/*
+   Display version.
  */
+
 void
 version (void)
 {
@@ -581,7 +524,7 @@
 #else
   fprintf (stdout, "LAPACK support disabled.\n");
 #endif
-  fprintf (stdout, "Copyright (c) 2006-2014 Sebastien Maret\n");
+  fprintf (stdout, "Copyright (c) 2006-2013 Sebastien Maret\n");
   fprintf (stdout, "\n");
   fprintf (stdout,
            "This is free software. You may redistribute copies of it under the terms\n");
