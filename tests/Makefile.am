#  Makefile.am - Automake file for Astrochem
#
#  Copyright (c) 2006-2014 Sebastien Maret
# 
#  This file is part of Astrochem.
#
#  Astrochem is free software: you can redistribute it and/or modify
#  it under the terms of the GNU General Public License as published
#  by the Free Software Foundation, either version 3 of the License,
#  or (at your option) any later version.
#
#  Astrochem is distributed in the hope that it will be useful, but
#  WITHOUT ANY WARRANTY; without even the implied warranty of
#  MERCHANTABILITY or FITNESS FOR A PARTICULAR PURPOSE.  See the GNU
#  General Public License for more details.
# 
#  You should have received a copy of the GNU General Public License
#  along with Astrochem.  If not, see <http://www.gnu.org/licenses/>.

AM_CFLAGS = -Wall

TESTS = input_test source_test source_dyn_test network_test rate_test full_solve_test abundances_test solver_test python_lib_test python_tools_test

check_PROGRAMS = input_test source_test source_dyn_test network_test rate_test full_solve_test abundances_test solver_test python_lib_test python_tools_test

input_test_SOURCES = input_test.c
input_test_LDADD = $(top_builddir)/src/libastrochem.la

source_test_SOURCES = source_test.c
source_test_LDADD = $(top_builddir)/src/libastrochem.la

source_dyn_test_SOURCES = source_dyn_test.c
source_dyn_test_LDADD = $(top_builddir)/src/libastrochem.la

network_test_SOURCES = network_test.c
network_test_LDADD = $(top_builddir)/src/libastrochem.la

rate_test_SOURCES = rate_test.c
rate_test_LDADD = $(top_builddir)/src/libastrochem.la

full_solve_test_SOURCES = full_solve_test.c
full_solve_test_LDADD = $(top_builddir)/src/libastrochem.la

abundances_test_SOURCES = abundances_test.c
abundances_test_LDADD = $(top_builddir)/src/libastrochem.la

solver_test_SOURCES = solver_test.c
solver_test_LDADD = $(top_builddir)/src/libastrochem.la

python_lib_test$(EXEEXT): python_lib_test.py
	cp $? $@
	chmod a+x $@

python_tools_test$(EXEEXT): python_tools_test.py
	cp $? $@
	chmod a+x $@

<<<<<<< HEAD

benchmark_mpi: benchmark_mpi-bin
	./benchmark_mpi

benchmark_mpi-bin: benchmark_mpi.py
	sed -e 's,\@PYTHON\@,${PYTHON},g' $? > benchmark_mpi
	chmod a+x benchmark_mpi

CLEANFILES = input.ini source.mdl source_dyn.mdl network.chm *.abun

EXTRA_DIST = benchmark_mpi.py benchmark.py
=======
benchmark: benchmark.py
	cp $? $@
	chmod a+x $@
	./benchmark

CLEANFILES = input.ini source.mdl source_dyn.mdl network.chm *.abun
>>>>>>> 48291458
<|MERGE_RESOLUTION|>--- conflicted
+++ resolved
@@ -55,23 +55,14 @@
 	cp $? $@
 	chmod a+x $@
 
-<<<<<<< HEAD
-
-benchmark_mpi: benchmark_mpi-bin
-	./benchmark_mpi
-
-benchmark_mpi-bin: benchmark_mpi.py
-	sed -e 's,\@PYTHON\@,${PYTHON},g' $? > benchmark_mpi
-	chmod a+x benchmark_mpi
-
-CLEANFILES = input.ini source.mdl source_dyn.mdl network.chm *.abun
-
-EXTRA_DIST = benchmark_mpi.py benchmark.py
-=======
 benchmark: benchmark.py
 	cp $? $@
 	chmod a+x $@
-	./benchmark
+	./$@
 
-CLEANFILES = input.ini source.mdl source_dyn.mdl network.chm *.abun
->>>>>>> 48291458
+benchmark_mpi: benchmark_mpi.py
+	cp $? $@
+	chmod a+x $@
+	./$@
+
+CLEANFILES = benchmark benchmark_mpi input.ini source.mdl source_dyn.mdl network.chm *.abun
