#  Makefile.am - Automake file for Astrochem
#
#  Copyright (c) 2006-2014 Sebastien Maret
# 
#  This file is part of Astrochem.
#
#  Astrochem is free software: you can redistribute it and/or modify
#  it under the terms of the GNU General Public License as published
#  by the Free Software Foundation, either version 3 of the License,
#  or (at your option) any later version.
#
#  Astrochem is distributed in the hope that it will be useful, but
#  WITHOUT ANY WARRANTY; without even the implied warranty of
#  MERCHANTABILITY or FITNESS FOR A PARTICULAR PURPOSE.  See the GNU
#  General Public License for more details.
# 
#  You should have received a copy of the GNU General Public License
#  along with Astrochem.  If not, see <http://www.gnu.org/licenses/>.

<<<<<<< HEAD
SUBDIRS = lib src networks doc tests cython
=======
ACLOCAL_AMFLAGS = -I m4

SUBDIRS = lib src networks doc tests
>>>>>>> 45e7276d

EXTRA_DIST = README.md<|MERGE_RESOLUTION|>--- conflicted
+++ resolved
@@ -17,12 +17,8 @@
 #  You should have received a copy of the GNU General Public License
 #  along with Astrochem.  If not, see <http://www.gnu.org/licenses/>.
 
-<<<<<<< HEAD
-SUBDIRS = lib src networks doc tests cython
-=======
 ACLOCAL_AMFLAGS = -I m4
 
-SUBDIRS = lib src networks doc tests
->>>>>>> 45e7276d
+SUBDIRS = lib src networks doc tests cython
 
 EXTRA_DIST = README.md